{
 "cells": [
  {
   "cell_type": "code",
   "execution_count": 6,
   "id": "e0e1df2b",
   "metadata": {},
   "outputs": [],
   "source": [
    "import EarlyStopping as es\n",
    "import numpy as np"
   ]
  },
  {
   "cell_type": "code",
<<<<<<< HEAD
   "execution_count": 37,
   "id": "e5508d75",
   "metadata": {},
   "outputs": [
    {
     "name": "stdout",
     "output_type": "stream",
     "text": [
      "[ 0.32180402 -0.42579169 -0.8689089  -0.11416225 -0.15321875  0.78157096\n",
      "  0.66751264 -0.36974685 -0.01292061  0.99392049]\n",
      "[ 0.32180402 -0.42579169 -0.8689089  -0.11416225 -0.15321875  0.78157096\n",
      "  0.66751264 -0.36974685 -0.01292061  0.99392049]\n"
     ]
=======
   "execution_count": 4,
   "id": "809edffb",
   "metadata": {},
   "outputs": [
    {
     "data": {
      "text/plain": [
       "13"
      ]
     },
     "execution_count": 4,
     "metadata": {},
     "output_type": "execute_result"
    }
   ],
   "source": [
    "es.add_one(12)"
   ]
  },
  {
   "cell_type": "code",
   "execution_count": 5,
   "id": "7672af95",
   "metadata": {},
   "outputs": [
    {
     "data": {
      "text/plain": [
       "3"
      ]
     },
     "execution_count": 5,
     "metadata": {},
     "output_type": "execute_result"
>>>>>>> 5c1b3362
    }
   ],
   "source": [
    "# Simulating Data\n",
    "D = 10\n",
    "mu = np.random.normal(0, 1, D)  \n",
    "lambda_ = np.ones(D)   \n",
    "Y = lambda_ * mu \n",
    "\n",
    "estimator = es.Landweber(Y, lambda_)\n",
    "result = estimator.estimate(20)\n",
    "print(result)\n",
    "print(mu)\n"
   ]
  },
  {
   "cell_type": "code",
   "execution_count": null,
   "id": "9e487db0",
   "metadata": {},
   "outputs": [],
   "source": []
  }
 ],
 "metadata": {
  "kernelspec": {
   "display_name": "myenv",
   "language": "python",
   "name": "myenv"
  },
  "language_info": {
   "codemirror_mode": {
    "name": "ipython",
    "version": 3
   },
   "file_extension": ".py",
   "mimetype": "text/x-python",
   "name": "python",
   "nbconvert_exporter": "python",
   "pygments_lexer": "ipython3",
   "version": "3.11.5"
  }
 },
 "nbformat": 4,
 "nbformat_minor": 5
}<|MERGE_RESOLUTION|>--- conflicted
+++ resolved
@@ -7,27 +7,11 @@
    "metadata": {},
    "outputs": [],
    "source": [
-    "import EarlyStopping as es\n",
-    "import numpy as np"
+    "import EarlyStopping as es"
    ]
   },
   {
    "cell_type": "code",
-<<<<<<< HEAD
-   "execution_count": 37,
-   "id": "e5508d75",
-   "metadata": {},
-   "outputs": [
-    {
-     "name": "stdout",
-     "output_type": "stream",
-     "text": [
-      "[ 0.32180402 -0.42579169 -0.8689089  -0.11416225 -0.15321875  0.78157096\n",
-      "  0.66751264 -0.36974685 -0.01292061  0.99392049]\n",
-      "[ 0.32180402 -0.42579169 -0.8689089  -0.11416225 -0.15321875  0.78157096\n",
-      "  0.66751264 -0.36974685 -0.01292061  0.99392049]\n"
-     ]
-=======
    "execution_count": 4,
    "id": "809edffb",
    "metadata": {},
@@ -62,20 +46,10 @@
      "execution_count": 5,
      "metadata": {},
      "output_type": "execute_result"
->>>>>>> 5c1b3362
     }
    ],
    "source": [
-    "# Simulating Data\n",
-    "D = 10\n",
-    "mu = np.random.normal(0, 1, D)  \n",
-    "lambda_ = np.ones(D)   \n",
-    "Y = lambda_ * mu \n",
-    "\n",
-    "estimator = es.Landweber(Y, lambda_)\n",
-    "result = estimator.estimate(20)\n",
-    "print(result)\n",
-    "print(mu)\n"
+    "es.add_one(2)"
    ]
   },
   {
