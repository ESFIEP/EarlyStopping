from .example import add_one   # '.' needed since python3
<<<<<<< HEAD
from .L2Boost import L2Boost
from .landweber import landweber
=======
from .L2_boost import L2_boost
>>>>>>> 78a69190
<|MERGE_RESOLUTION|>--- conflicted
+++ resolved
@@ -1,7 +1,3 @@
 from .example import add_one   # '.' needed since python3
-<<<<<<< HEAD
-from .L2Boost import L2Boost
-from .landweber import landweber
-=======
 from .L2_boost import L2_boost
->>>>>>> 78a69190
+from .landweber import landweber